# Auto-BeLMS
Auto Beneficial Learning Model System
<<<<<<< HEAD
Version 2.1
=======

Version 2.0

>>>>>>> 9d5bbb75
New Feature

	* Added LinearRegression (Ridge and Lasso)
	* create_weightplot_axes method for LinearModels to plot weights of each parameter
<<<<<<< HEAD
	* simulate_regressor method for AutoBelms
	* new model structure, AutoBelms.regression_models

Other Changes:
	* AutoBelms.models renamed to classifier_models

=======
	
>>>>>>> 9d5bbb75
Note:
To run Example.ipynb, place the notebook outside Auto_BeLMS directory<|MERGE_RESOLUTION|>--- conflicted
+++ resolved
@@ -1,25 +1,18 @@
 # Auto-BeLMS
 Auto Beneficial Learning Model System
-<<<<<<< HEAD
+
 Version 2.1
-=======
 
-Version 2.0
-
->>>>>>> 9d5bbb75
 New Feature
 
 	* Added LinearRegression (Ridge and Lasso)
 	* create_weightplot_axes method for LinearModels to plot weights of each parameter
-<<<<<<< HEAD
 	* simulate_regressor method for AutoBelms
 	* new model structure, AutoBelms.regression_models
 
 Other Changes:
+
 	* AutoBelms.models renamed to classifier_models
 
-=======
-	
->>>>>>> 9d5bbb75
 Note:
 To run Example.ipynb, place the notebook outside Auto_BeLMS directory